--- conflicted
+++ resolved
@@ -2,7 +2,6 @@
 All notable changes to this project will be documented in this file.
 This project adheres to [Semantic Versioning](http://semver.org/).
 
-<<<<<<< HEAD
 ## [Unreleased]
 ### Changed
 - The `cell` interface has changed. ToInteger() and ToFloat() now
@@ -11,12 +10,11 @@
 - The `cell` interface has changed. Checksum() [16]byte added.
 - Using cell.Checksum() for identification of unique elements instead
   of raw strings.
-=======
+
 ## [0.2.1] - 2016-02-14
 ### Fixed
 - Fixed a bug when the maximum number of characters on a column was
   not being updated properly when subsetting.
->>>>>>> 814995fa
 
 ## [0.2.0] - 2016-02-13
 ### Added
@@ -39,4 +37,5 @@
 - DataFrame combinations by rows and columns (cbind/rbind).
 
 [0.1.0]:https://github.com/kniren/gota/compare/v0.1.0...v0.1.0
-[0.2.0]:https://github.com/kniren/gota/compare/v0.1.0...v0.2.0+[0.2.0]:https://github.com/kniren/gota/compare/v0.1.0...v0.2.0
+[0.2.1]:https://github.com/kniren/gota/compare/v0.2.0...v0.2.1